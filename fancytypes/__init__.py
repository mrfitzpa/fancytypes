# -*- coding: utf-8 -*-
# Copyright 2024 Matthew Fitzpatrick.
#
# This program is free software: you can redistribute it and/or modify it under
# the terms of the GNU General Public License as published by the Free Software
# Foundation, version 3.
#
# This program is distributed in the hope that it will be useful, but WITHOUT
# ANY WARRANTY; without even the implied warranty of MERCHANTABILITY or FITNESS
# FOR A PARTICULAR PURPOSE. See the GNU General Public License for more details.
#
# You should have received a copy of the GNU General Public License along with
# this program. If not, see <https://www.gnu.org/licenses/gpl-3.0.html>.
"""``fancytypes`` is a simple Python library that defines some classes with
useful features, such as enforced validation, updatability, pre-serialization,
and de-pre-serialization. These classes can be used to define more complicated
classes that inherit some subset of the aforementioned features.

"""



#####################################
## Load libraries/packages/modules ##
#####################################

# For accessing attributes of functions.
import inspect

# For performing deep copies.
import copy

# For serializing and deserializing JSON objects.
import json

# For performing operations on file and directory paths.
import pathlib



# For validating and converting objects.
import czekitout.check
import czekitout.convert



# Get version of current package.
from fancytypes.version import __version__



##################################
## Define classes and functions ##
##################################

# List of public objects in package.
__all__ = ["Checkable",
           "Updatable",
           "PreSerializable",
           "PreSerializableAndUpdatable",
           "return_validation_and_conversion_funcs",
           "return_pre_serialization_funcs",
           "return_de_pre_serialization_funcs"]



def _check_and_convert_validation_and_conversion_funcs(params):
    current_func_name = inspect.stack()[0][3]
    obj_name = current_func_name.split("_check_and_convert_")[-1]
    kwargs = {"obj": params[obj_name], "obj_name": obj_name}
    validation_and_conversion_funcs = czekitout.convert.to_dict(**kwargs).copy()

    for key in validation_and_conversion_funcs:
        validation_and_conversion_func = validation_and_conversion_funcs[key]
        if not callable(validation_and_conversion_func):
            err_msg = globals()[current_func_name+"_err_msg_1"]
            raise TypeError(err_msg)

    return validation_and_conversion_funcs



def _check_and_convert_skip_validation_and_conversion(params):
    current_func_name = inspect.stack()[0][3]
    obj_name = current_func_name.split("_check_and_convert_")[-1]
    kwargs = {"obj": params[obj_name], "obj_name": obj_name}
    skip_validation_and_conversion = czekitout.convert.to_bool(**kwargs)

    return skip_validation_and_conversion



def _check_and_convert_skip_cls_tests(params):
    current_func_name = inspect.stack()[0][3]
    obj_name = current_func_name.split("_check_and_convert_")[-1]
    kwargs = {"obj": params[obj_name], "obj_name": obj_name}
    skip_cls_tests = czekitout.convert.to_bool(**kwargs)

    return skip_cls_tests



def _check_and_convert_params_to_be_mapped_to_core_attrs(params):
    params["core_attrs_candidate"] = \
        params["params_to_be_mapped_to_core_attrs"]
    params["name_of_obj_alias_of_core_attrs_candidate"] = \
        "params_to_be_mapped_to_core_attrs"
    params_to_be_mapped_to_core_attrs = \
        _check_and_convert_core_attrs_candidate(params)

    del params["core_attrs_candidate"]
    del params["name_of_obj_alias_of_core_attrs_candidate"]

    return params_to_be_mapped_to_core_attrs



def _check_and_convert_core_attrs_candidate(params):
    obj_name = params["name_of_obj_alias_of_core_attrs_candidate"]
    kwargs = {"obj": params["core_attrs_candidate"], "obj_name": obj_name}
    core_attrs_candidate = czekitout.convert.to_dict(**kwargs).copy()

    validation_and_conversion_funcs = params["validation_and_conversion_funcs"]

    for key in core_attrs_candidate:
        if key not in validation_and_conversion_funcs:
            current_func_name = inspect.stack()[0][3]
            unformatted_err_msg = globals()[current_func_name+"_err_msg_1"]
            obj_name = params["name_of_obj_alias_of_core_attrs_candidate"]
            err_msg = unformatted_err_msg.format(obj_name, obj_name, key)
            raise KeyError(err_msg)
                    
    for key in validation_and_conversion_funcs:
        validation_and_conversion_func = validation_and_conversion_funcs[key]
        
        kwargs = {"params": core_attrs_candidate}
        core_attr_candidate = validation_and_conversion_func(**kwargs)
        
        core_attrs_candidate[key] = core_attr_candidate

    return core_attrs_candidate



def _check_and_convert_deep_copy(params):
    current_func_name = inspect.stack()[0][3]
    obj_name = current_func_name.split("_check_and_convert_")[-1]
    kwargs = {"obj": params[obj_name], "obj_name": obj_name}
    deep_copy = czekitout.convert.to_bool(**kwargs)

    return deep_copy



_default_skip_validation_and_conversion = False
_default_skip_cls_tests = _default_skip_validation_and_conversion
_default_deep_copy = True



class Checkable():
    r"""A type that can perform user-defined validations and conversions of a 
    set of parameters upon construction.

    One cannot construct an instance of the class :class:`fancytypes.Checkable`
    without raising an exception. In order to make use of this class, one must
    create a subclass that inherits from :class:`fancytypes.Checkable` and then
    override the class method
    :class:`~fancytypes.Checkable.get_validation_and_conversion_funcs` in a way
    that is consistent with the method's description.

    Parameters
    ----------
    skip_validation_and_conversion : `bool`, optional
        Let ``validation_and_conversion_funcs`` and ``core_attrs`` denote the
        attributes :attr:`~fancytypes.Checkable.validation_and_conversion_funcs`
        and :attr:`~fancytypes.Checkable.core_attrs` respectively, both of which
        being `dict` objects.

        Let ``params_to_be_mapped_to_core_attrs`` denote the `dict`
        representation of the constructor parameters excluding the parameters
        ``skip_validation_and_conversion`` and ``skip_cls_tests``, where each
        `dict` key ``key`` is a different constructor parameter name, excluding
        the names ``"skip_validation_and_conversion"`` and ``"skip_cls_tests"``,
        and ``params_to_be_mapped_to_core_attrs[key]`` would yield the value of
        the constructor parameter with the name given by ``key``.

        If ``skip_validation_and_conversion`` is set to ``False``, then for each
        key ``key`` in ``params_to_be_mapped_to_core_attrs``,
        ``core_attrs[key]`` is set to ``validation_and_conversion_funcs[key]
        (params_to_be_mapped_to_core_attrs)``.

        Otherwise, if ``skip_validation_and_conversion`` is set to ``True``,
        then ``core_attrs`` is set to
        ``params_to_be_mapped_to_core_attrs.copy()``. This option is desired
        primarily when the user wants to avoid potentially expensive deep copies
        and/or conversions of the `dict` values of
        ``params_to_be_mapped_to_core_attrs``, as it is guaranteed that no
        copies or conversions are made in this case.
    skip_cls_test : `bool`, optional
        If ``skip_cls_test`` is set to ``False``, then upon construction, tests
        will be performed to check whether the class was properly
        defined. If any of the tests fail, an exception will be raised.

        Otherwise, if ``skip_cls_test`` is set to ``True``, these tests will be
        skipped. 

        One should only skip the tests if they are sure that the class is
        properly defined. Skipping the tests will yield some improvement in
        performance.
    **kwargs 
        The remaining constructor parameters.

    """
    def __init__(self,
                 skip_validation_and_conversion=\
                 _default_skip_validation_and_conversion,
                 skip_cls_tests=\
                 _default_skip_cls_tests,
                 **kwargs):
        params_to_be_mapped_to_core_attrs = kwargs

        func_alias = _check_and_convert_skip_validation_and_conversion
        params = {"skip_validation_and_conversion": \
                  skip_validation_and_conversion}
        skip_validation_and_conversion = func_alias(params)

        func_alias = _check_and_convert_skip_cls_tests
        params = {"skip_cls_tests": skip_cls_tests}
        skip_cls_tests = func_alias(params)

        param_name = "validation_and_conversion_funcs"
        params = {param_name: self.get_validation_and_conversion_funcs()}
        method_alias = _check_and_convert_validation_and_conversion_funcs
        self._validation_and_conversion_funcs = (method_alias(params)
                                                 if (skip_cls_tests == False)
                                                 else params[param_name])

        if (skip_validation_and_conversion == False):
            func_alias = _check_and_convert_params_to_be_mapped_to_core_attrs
            params = {"validation_and_conversion_funcs": \
                      self._validation_and_conversion_funcs,
                      "params_to_be_mapped_to_core_attrs": \
                      params_to_be_mapped_to_core_attrs,
                      "skip_validation_and_conversion": \
                      skip_validation_and_conversion}
            self._core_attrs = func_alias(params)
        else:
            self._core_attrs = params_to_be_mapped_to_core_attrs.copy()

        return None



    @classmethod
    def get_validation_and_conversion_funcs(cls):
        r"""Return the validation and conversion functions.

        Returns
        -------
        validation_and_conversion_funcs : `dict`
            The attribute 
            :attr:`~fancytypes.Checkable.validation_and_conversion_funcs`.

        """
        raise NotImplementedError(_checkable_err_msg_1)

        return None



    @property
    def validation_and_conversion_funcs(self):
        r"""`dict`: The validation and conversion functions.

        The keys of ``validation_and_conversion_funcs`` are the names of the
        constructor parameters, excluding ``skip_validation_and_conversion`` if
        it exists as a construction parameter.

        Let ``core_attrs`` denote the attribute
        :attr:`~fancytypes.Checkable.core_attrs`, which is also a `dict` object.

        For each `dict` key ``key`` in ``core_attrs``,
        ``validation_and_conversion_funcs[key](core_attrs)`` is expected to not
        raise an exception.

        Note that ``validation_and_conversion_funcs`` should be considered
        **read-only**.

        """
        result = self._validation_and_conversion_funcs.copy()
        
        return result



    def get_core_attrs(self, deep_copy=_default_deep_copy):
        r"""Return the core attributes.

        Parameters
        ----------
        deep_copy : `bool`, optional
            Let ``core_attrs`` denote the attribute
            :attr:`~fancytypes.Checkable.core_attrs`, which is a `dict` object.

            If ``deep_copy`` is set to ``True``, then a deep copy of
            ``core_attrs`` is returned.  Otherwise, a shallow copy of
            ``core_attrs`` is returned.

        Returns
        -------
        core_attrs : `dict`
            The attribute :attr:`~fancytypes.Checkable.core_attrs`.

        """
        params = {"deep_copy": deep_copy}
        deep_copy = _check_and_convert_deep_copy(params)
        
        core_attrs = (self.core_attrs
                      if (deep_copy == True)
                      else self._core_attrs.copy())

        return core_attrs



    @property
    def core_attrs(self):
        r"""`dict`: The "core attributes".

        The keys of ``core_attrs`` are the same as the attribute
        :attr:`~fancytypes.Checkable.validation_and_conversion_funcs`, which is
        also a `dict` object.

        Note that ``core_attrs`` should be considered **read-only**.

        """
        result = copy.deepcopy(self._core_attrs)
        
        return result



def _update_old_core_attr_set_and_return_new_core_attr_set(
        skip_validation_and_conversion,
        new_core_attr_subset_candidate,
        old_core_attr_set,
        validation_and_conversion_funcs):
    params = \
        {"skip_validation_and_conversion": skip_validation_and_conversion}
    skip_validation_and_conversion = \
        _check_and_convert_skip_validation_and_conversion(params)

    kwargs = {"obj": new_core_attr_subset_candidate,
              "obj_name": "new_core_attr_subset_candidate"}
    czekitout.check.if_dict_like(**kwargs)
    
    new_core_attr_set = new_core_attr_subset_candidate.copy()

    for core_attr_name in old_core_attr_set.keys():
        if core_attr_name not in new_core_attr_subset_candidate:
            new_core_attr_candidate = old_core_attr_set[core_attr_name]
            new_core_attr_set[core_attr_name] = new_core_attr_candidate

    names_of_core_attrs_to_update = tuple()
    for core_attr_name in new_core_attr_subset_candidate:
        if core_attr_name not in old_core_attr_set:
            del new_core_attr_set[core_attr_name]
        else:
            names_of_core_attrs_to_update += (core_attr_name,)

    for ctor_param_name in names_of_core_attrs_to_update:
        validation_and_conversion_func = \
            validation_and_conversion_funcs[ctor_param_name]

        if (skip_validation_and_conversion == False):
            new_core_attr = validation_and_conversion_func(new_core_attr_set)
            new_core_attr_set[ctor_param_name] = new_core_attr

    return new_core_attr_set



_default_new_core_attr_subset_candidate = dict()



class Updatable(Checkable):
    r"""A type that can perform user-defined validations and conversions of a 
    set of parameters upon construction, and that has an updatable subset of 
    attributes.

    One cannot construct an instance of the class :class:`fancytypes.Updatable`
    without raising an exception. In order to make use of this class, one must
    create a subclass that inherits from :class:`fancytypes.Updatable` and then
    override the class method
    :class:`~fancytypes.Checkable.get_validation_and_conversion_funcs` in a way
    that is consistent with the method's description.

    Parameters
    ----------
    skip_validation_and_conversion : `bool`, optional
        Let ``validation_and_conversion_funcs`` and ``core_attrs`` denote the
        attributes :attr:`~fancytypes.Checkable.validation_and_conversion_funcs`
        and :attr:`~fancytypes.Checkable.core_attrs` respectively, both of which
        being `dict` objects.

        Let ``params_to_be_mapped_to_core_attrs`` denote the `dict`
        representation of the constructor parameters excluding the parameters
        ``skip_validation_and_conversion`` and ``skip_cls_tests``, where each
        `dict` key ``key`` is a different constructor parameter name, excluding
        the names ``"skip_validation_and_conversion"`` and ``"skip_cls_tests"``,
        and ``params_to_be_mapped_to_core_attrs[key]`` would yield the value of
        the constructor parameter with the name given by ``key``.

        If ``skip_validation_and_conversion`` is set to ``False``, then for each
        key ``key`` in ``params_to_be_mapped_to_core_attrs``,
        ``core_attrs[key]`` is set to ``validation_and_conversion_funcs[key]
        (params_to_be_mapped_to_core_attrs)``.

        Otherwise, if ``skip_validation_and_conversion`` is set to ``True``,
        then ``core_attrs`` is set to
        ``params_to_be_mapped_to_core_attrs.copy()``. This option is desired
        primarily when the user wants to avoid potentially expensive deep copies
        and/or conversions of the `dict` values of
        ``params_to_be_mapped_to_core_attrs``, as it is guaranteed that no
        copies or conversions are made in this case.  
    skip_cls_test : `bool`, optional
        If ``skip_cls_test`` is set to ``False``, then upon construction, tests
        will be performed to check whether the class was properly
        defined. If any of the tests fail, an exception will be raised.

        Otherwise, if ``skip_cls_test`` is set to ``True``, these tests will be
        skipped. 

        One should only skip the tests if they are sure that the class is
        properly defined. Skipping the tests will yield some improvement in
        performance.
    **kwargs 
        The remaining constructor parameters.

    """
    def __init__(self,
                 skip_validation_and_conversion=\
                 _default_skip_validation_and_conversion,
                 skip_cls_tests=\
                 _default_skip_cls_tests,
                 **kwargs):
        super().__init__(skip_validation_and_conversion,
                         skip_cls_tests,
                         **kwargs)

        return None



    def update(self,
               new_core_attr_subset_candidate=\
               _default_new_core_attr_subset_candidate,
               skip_validation_and_conversion=\
               _default_skip_validation_and_conversion):
        r"""Update a subset of the core attributes.

        Parameters
        ----------
        new_core_attr_subset_candidate : `dict`, optional
            A `dict` object.
        skip_validation_and_conversion : `bool`, optional
            Let ``validation_and_conversion_funcs`` and ``core_attrs`` denote
            the attributes
            :attr:`~fancytypes.Checkable.validation_and_conversion_funcs` and
            :attr:`~fancytypes.Checkable.core_attrs` respectively, both of which
            being `dict` objects.

            If ``skip_validation_and_conversion`` is set to ``False``, then for
            each key ``key`` in ``core_attrs`` that is also in
            ``new_core_attr_subset_candidate``, ``core_attrs[key]`` is set to
            ``validation_and_conversion_funcs[key]
            (new_core_attr_subset_candidate)``.

            Otherwise, if ``skip_validation_and_conversion`` is set to ``True``,
            then for each key ``key`` in ``core_attrs`` that is also in
            ``new_core_attr_subset_candidate``, ``core_attrs[key]`` is set to
            ``new_core_attr_subset_candidate[key]``. This option is desired
            primarily when the user wants to avoid potentially expensive deep
            copies and/or conversions of the `dict` values of
            ``new_core_attr_subset_candidate``, as it is guaranteed that no
            copies or conversions are made in this case.

        """
        kwargs = \
            {"skip_validation_and_conversion": \
             skip_validation_and_conversion,
             "new_core_attr_subset_candidate": \
             new_core_attr_subset_candidate,
             "old_core_attr_set": \
             self._core_attrs,
             "validation_and_conversion_funcs": \
             self._validation_and_conversion_funcs}
        self._core_attrs = \
            _update_old_core_attr_set_and_return_new_core_attr_set(**kwargs)

        return None



def _preliminary_check_of_pre_serialization_funcs(params):
    current_func_name = inspect.stack()[0][3]
    obj_name = current_func_name.split("_preliminary_check_of_")[-1]
    kwargs = {"obj": params[obj_name], "obj_name": obj_name}
    pre_serialization_funcs = czekitout.convert.to_dict(**kwargs)

    validation_and_conversion_funcs = params["validation_and_conversion_funcs"]

    key_set_1 = sorted(list(validation_and_conversion_funcs.keys()))
    key_set_2 = sorted(list(pre_serialization_funcs.keys()))
    if key_set_1 != key_set_2:
        err_msg = globals()[current_func_name+"_err_msg_1"]
        raise KeyError(err_msg)
    
    for key in pre_serialization_funcs:
        pre_serialization_func = pre_serialization_funcs[key]
        if not callable(pre_serialization_func):
            err_msg = globals()[current_func_name+"_err_msg_2"]
            raise TypeError(err_msg)

    return None



def _preliminary_check_of_de_pre_serialization_funcs(params):
    current_func_name = inspect.stack()[0][3]
    obj_name = current_func_name.split("_preliminary_check_of_")[-1]
    kwargs = {"obj": params[obj_name], "obj_name": obj_name}
    de_pre_serialization_funcs = czekitout.convert.to_dict(**kwargs)

    validation_and_conversion_funcs = params["validation_and_conversion_funcs"]

    key_set_1 = sorted(list(validation_and_conversion_funcs.keys()))
    key_set_2 = sorted(list(de_pre_serialization_funcs.keys()))
    if key_set_1 != key_set_2:
        err_msg = globals()[current_func_name+"_err_msg_1"]
        raise KeyError(err_msg)
    
    for key in de_pre_serialization_funcs:
        de_pre_serialization_func = de_pre_serialization_funcs[key]
        if not callable(de_pre_serialization_func):
            err_msg = globals()[current_func_name+"_err_msg_2"]
            raise TypeError(err_msg)

    return None



def _check_and_convert_overwrite(params):
    current_func_name = inspect.stack()[0][3]
    obj_name = current_func_name.split("_check_and_convert_")[-1]
    kwargs = {"obj": params[obj_name], "obj_name": obj_name}
    overwrite = czekitout.convert.to_bool(**kwargs)

    return overwrite



_default_serializable_rep = _default_new_core_attr_subset_candidate
_default_filename = "serialized_rep_of_fancytype.json"
_default_overwrite = False
_default_serialized_rep = str(_default_serializable_rep)



class PreSerializable(Checkable):
    r"""A type that is pre-serializable, that can be constructed from a 
    serializable representation, and that can perform user-defined validations 
    and conversions of a set of parameters upon construction.

    We define pre-serialization as the process of converting an object into a
    form that can be subsequently serialized into a JSON format. We refer to
    objects resulting from pre-serialization as serializable objects.

    We define de-pre-serialization as the process of converting a serializable
    object into an instance of the current class, i.e. de-pre-serialization is
    the reverse process of pre-serialization.

    One cannot construct an instance of the class
    :class:`fancytypes.PreSerializable` without raising an exception. In order
    to make use of this class, one must create a subclass that inherits from
    :class:`fancytypes.PreSerializable` and then override the class methods
    :class:`~fancytypes.Checkable.get_validation_and_conversion_funcs`,
    :class:`~fancytypes.PreSerializable.pre_serialization_funcs`, and
    :class:`~fancytypes.PreSerializable.de_pre_serialization_funcs` in ways that
    are consistent with the respective descriptions of the methods.

    Parameters
    ----------
    skip_validation_and_conversion : `bool`, optional
        Let ``validation_and_conversion_funcs`` and ``core_attrs`` denote the
        attributes :attr:`~fancytypes.Checkable.validation_and_conversion_funcs`
        and :attr:`~fancytypes.Checkable.core_attrs` respectively, both of which
        being `dict` objects.

        Let ``params_to_be_mapped_to_core_attrs`` denote the `dict`
        representation of the constructor parameters excluding the parameters
        ``skip_validation_and_conversion`` and ``skip_cls_tests``, where each
        `dict` key ``key`` is a different constructor parameter name, excluding
        the names ``"skip_validation_and_conversion"`` and ``"skip_cls_tests"``,
        and ``params_to_be_mapped_to_core_attrs[key]`` would yield the value of
        the constructor parameter with the name given by ``key``.

        If ``skip_validation_and_conversion`` is set to ``False``, then for each
        key ``key`` in ``params_to_be_mapped_to_core_attrs``,
        ``core_attrs[key]`` is set to ``validation_and_conversion_funcs[key]
        (params_to_be_mapped_to_core_attrs)``.

        Otherwise, if ``skip_validation_and_conversion`` is set to ``True``,
        then ``core_attrs`` is set to
        ``params_to_be_mapped_to_core_attrs.copy()``. This option is desired
        primarily when the user wants to avoid potentially expensive deep copies
        and/or conversions of the `dict` values of
        ``params_to_be_mapped_to_core_attrs``, as it is guaranteed that no
        copies or conversions are made in this case.  
    skip_cls_test : `bool`, optional
        If ``skip_cls_test`` is set to ``False``, then upon construction, tests
        will be performed to check whether the class was properly
        defined. If any of the tests fail, an exception will be raised.

        Otherwise, if ``skip_cls_test`` is set to ``True``, these tests will be
        skipped. 

        One should only skip the tests if they are sure that the class is
        properly defined. Skipping the tests will yield some improvement in
        performance.
    **kwargs 
        The remaining constructor parameters.

    """
    def __init__(self,
                 skip_validation_and_conversion=\
                 _default_skip_validation_and_conversion,
                 skip_cls_tests=\
                 _default_skip_cls_tests,
                 **kwargs):
        super().__init__(skip_validation_and_conversion,
                         skip_cls_tests,
                         **kwargs)

        params = {"skip_cls_tests": skip_cls_tests}
        skip_cls_tests = _check_and_convert_skip_cls_tests(params)

        params = {"validation_and_conversion_funcs": \
                  self._validation_and_conversion_funcs,
                  "pre_serialization_funcs": \
                  self.get_pre_serialization_funcs(),
                  "de_pre_serialization_funcs": \
                  self.get_de_pre_serialization_funcs()}
        if (skip_cls_tests == False):
            _preliminary_check_of_pre_serialization_funcs(params)
            _preliminary_check_of_de_pre_serialization_funcs(params)            
        self._pre_serialization_funcs = params["pre_serialization_funcs"]
        self._de_pre_serialization_funcs = params["de_pre_serialization_funcs"]

        if (skip_cls_tests == False):
            try:
                serializable_rep = self.pre_serialize()
            except:
                raise ValueError(_pre_serializable_err_msg_1)
        
            try:
                method_alias = self._construct_core_attrs_candidate
                kwargs = {"serializable_rep": \
                          serializable_rep,
                          "de_pre_serialization_funcs": \
                          self._de_pre_serialization_funcs}
                core_attrs_candidate = method_alias(**kwargs)

                params = {"core_attrs_candidate": \
                          core_attrs_candidate,
                          "name_of_obj_alias_of_core_attrs_candidate": \
                          "core_attrs_candidate",
                          "validation_and_conversion_funcs": \
                          self._validation_and_conversion_funcs}
                _ =_check_and_convert_core_attrs_candidate(params)
            except:
                raise ValueError(_pre_serializable_err_msg_2)
        
        return None



    @classmethod
    def get_pre_serialization_funcs(cls):
        r"""Return the pre-serialization functions.

        Returns
        -------
        pre_serialization_funcs : `dict`
            The attribute 
            :attr:`~fancytypes.PreSerializable.pre_serialization_funcs`.

        """
        raise NotImplementedError(_pre_serializable_err_msg_3)



    @property
    def pre_serialization_funcs(self):
        r"""`dict`: The pre-serialization functions.

        ``pre_serialization_funcs`` has the same keys as the attribute
        :attr:`~fancytypes.Checkable.validation_and_conversion_funcs`, which is
        also a `dict` object.

        Let ``validation_and_conversion_funcs`` and ``core_attrs`` denote the
        attributes :attr:`~fancytypes.Checkable.validation_and_conversion_funcs`
        and :attr:`~fancytypes.Checkable.core_attrs` respectively, the last of
        which being a `dict` object as well.

        For each `dict` key ``key`` in ``core_attrs``,
        ``pre_serialization_funcs[key](core_attrs[key])`` is expected to yield a
        serializable object, i.e. it should yield an object that can be passed
        into the function ``json.dumps`` without raising an exception.

        Note that ``pre_serialization_funcs`` should be considered
        **read-only**.

        """
        result = self._pre_serialization_funcs.copy()
        
        return result



    @classmethod
    def get_de_pre_serialization_funcs(cls):
        r"""Return the de-pre-serialization functions.

        Returns
        -------
        de_pre_serialization_funcs : `dict`
            The attribute 
            :attr:`~fancytypes.PreSerializable.de_pre_serialization_funcs`.

        """
        raise NotImplementedError(_pre_serializable_err_msg_4)



    @property
    def de_pre_serialization_funcs(self):
        r"""`dict`: The de-pre-serialization functions.

        ``de_pre_serialization_funcs`` has the same keys as the attribute
        :attr:`~fancytypes.Checkable.validation_and_conversion_funcs`, which is
        also a `dict` object.

        Let ``validation_and_conversion_funcs`` and ``pre_serialization_funcs``
        denote the attributes
        :attr:`~fancytypes.Checkable.validation_and_conversion_funcs`
        :attr:`~fancytypes.PreSerializable.pre_serialization_funcs`
        respectively, the last of which being a `dict` object as well.

        Let ``core_attrs_candidate_1`` be any `dict` object that has the same
        keys as ``validation_and_conversion_funcs``, where for each `dict` key
        ``key`` in ``core_attrs_candidate_1``,
        ``validation_and_conversion_funcs[key](core_attrs_candidate_1)`` does
        not raise an exception.

        Let ``serializable_rep`` be a `dict` object that has the same keys as
        ``core_attrs_candidate_1``, where for each `dict` key ``key`` in
        ``core_attrs_candidate_1``, ``serializable_rep[key]`` is set to
        ``pre_serialization_funcs[key](core_attrs_candidate_1[key])``.

        The items of ``de_pre_serialization_funcs`` are expected to be set to
        callable objects that would lead to
        ``de_pre_serialization_funcs[key](serializable_rep[key])`` not raising
        an exception for each `dict` key ``key`` in ``serializable_rep``.

        Let ``core_attrs_candidate_2`` be a `dict` object that has the same keys
        as ``serializable_rep``, where for each `dict` key ``key`` in
        ``validation_and_conversion_funcs``, ``core_attrs_candidate_2[key]`` is
        set to ``de_pre_serialization_funcs[key](serializable_rep[key])``.

        The items of ``de_pre_serialization_funcs`` are also expected to be set
        to callable objects that would lead to
        ``validation_and_conversion_funcs[key](core_attrs_candidate_2)`` not
        raising an exception for each `dict` key ``key`` in
        ``core_attrs_candidate_2``.

        Note that ``de_pre_serialization_funcs`` should be considered
        **read-only**.

        """
        result = self._de_pre_serialization_funcs.copy()
        
        return result



    @classmethod
    def _construct_core_attrs_candidate(cls,
                                        serializable_rep,
                                        de_pre_serialization_funcs):
        kwargs = {"obj": serializable_rep, "obj_name": "serializable_rep"}
        serializable_rep = czekitout.convert.to_dict(**kwargs)

        for key in serializable_rep:
            if key not in de_pre_serialization_funcs:
                obj_name = "serializable_rep"
                unformatted_err_msg_1 = _pre_serializable_err_msg_5
                err_msg = unformatted_err_msg_1.format(obj_name, obj_name, key)
                raise KeyError(err_msg)
            
        try:
            core_attrs_candidate = dict()
            
            for key in serializable_rep:
                core_attr_name = \
                    key
                elem_of_serializable_rep = \
                    serializable_rep[key]
                de_pre_serialization_func = \
                    de_pre_serialization_funcs[key]
                core_attr_candidate = \
                    de_pre_serialization_func(elem_of_serializable_rep)
                core_attrs_candidate[core_attr_name] = \
                    core_attr_candidate
        except:
            err_msg = _pre_serializable_err_msg_6
            raise ValueError(err_msg)

        return core_attrs_candidate



    @classmethod
    def de_pre_serialize(cls,
                         serializable_rep=\
                         _default_serializable_rep,
                         skip_validation_and_conversion=\
                         _default_skip_validation_and_conversion):
        r"""Construct an instance from a serializable representation.

        Parameters
        ----------
        serializable_rep : `dict`, optional
            A `dict` object that has the same keys as the attribute
            :attr:`~fancytypes.Checkable.validation_and_conversion_funcs`, which
            is also a `dict` object.

            Let ``validation_and_conversion_funcs`` and
            ``de_pre_serialization_funcs`` denote the attributes
            :attr:`~fancytypes.Checkable.validation_and_conversion_funcs`
            :attr:`~fancytypes.PreSerializable.de_pre_serialization_funcs`
            respectively, the last of which being a `dict` object as well.

            The items of ``serializable_rep`` are expected to be objects that
            would lead to
            ``de_pre_serialization_funcs[key](serializable_rep[key])`` not
            raising an exception for each `dict` key ``key`` in
            ``serializable_rep``.

            Let ``core_attrs_candidate`` be a `dict` object that has the same
            keys as ``serializable_rep``, where for each `dict` key ``key`` in
            ``serializable_rep``, ``core_attrs_candidate[key]`` is set to
            de_pre_serialization_funcs[key](serializable_rep[key])``.

            The items of ``serializable_rep`` are also expected to be set to
            objects that would lead to
            ``validation_and_conversion_funcs[key](core_attrs_candidate)`` not
            raising an exception for each `dict` key ``key`` in
            ``serializable_rep``.
        skip_validation_and_conversion : `bool`, optional
            Let ``core_attrs`` denote the attribute
            :attr:`~fancytypes.Checkable.core_attrs`, which is a `dict` object.

            If ``skip_validation_and_conversion`` is set to ``False``, then for
            each key ``key`` in ``serializable_rep``, ``core_attrs[key]`` is set
            to ``validation_and_conversion_funcs[key] (core_attrs_candidate)``,
            with ``validation_and_conversion_funcs`` and
            ``core_attrs_candidate_1`` being introduced in the above description
            of ``serializable_rep``.

            Otherwise, if ``skip_validation_and_conversion`` is set to ``True``,
            then ``core_attrs`` is set to ``core_attrs_candidate.copy()``. This
            option is desired primarily when the user wants to avoid potentially
            expensive deep copies and/or conversions of the `dict` values of
            ``core_attrs_candidate``, as it is guaranteed that no copies or
            conversions are made in this case.

        Returns
        -------
        instance_of_current_cls : Current class
            An instance constructed from the serializable representation
            ``serializable_rep``.

        """
        params = {"validation_and_conversion_funcs": \
                  cls.get_validation_and_conversion_funcs(),
                  "pre_serialization_funcs": \
                  cls.get_pre_serialization_funcs(),
                  "de_pre_serialization_funcs": \
                  cls.get_de_pre_serialization_funcs()}
        _preliminary_check_of_de_pre_serialization_funcs(params)
        de_pre_serialization_funcs = params["de_pre_serialization_funcs"]

        try:
            kwargs = \
                {"serializable_rep": serializable_rep,
                 "de_pre_serialization_funcs": de_pre_serialization_funcs}
            core_attrs_candidate = \
                cls._construct_core_attrs_candidate(**kwargs)

            kwargs = core_attrs_candidate
            key = "skip_validation_and_conversion"
            if key in inspect.signature(cls.__init__).parameters:
                kwargs[key] = True
            instance_of_current_cls = cls(**kwargs)

            if (skip_validation_and_conversion == False):
                try:
                    _ = instance_of_current_cls.pre_serialize()
                except:
                    raise ValueError(_pre_serializable_err_msg_1)

                validation_and_conversion_funcs = \
                    instance_of_current_cls._validation_and_conversion_funcs

                params = {"core_attrs_candidate": \
                          instance_of_current_cls._core_attrs,
                          "name_of_obj_alias_of_core_attrs_candidate": \
                          "instance_of_current_cls._core_attrs",
                          "validation_and_conversion_funcs": \
                          validation_and_conversion_funcs}
                core_attrs = _check_and_convert_core_attrs_candidate(params)
                instance_of_current_cls._core_attrs = core_attrs
        except:
            raise ValueError(_pre_serializable_err_msg_7)
                
        return instance_of_current_cls



    def pre_serialize(self):
        r"""Pre-serialize instance.

        Returns
        -------
        serializable_rep : `dict`
            A serializable representation of an instance.

        """
        serializable_rep = dict()
        
        for core_attr_name, core_attr in self._core_attrs.items():
            pre_serialization_func = \
                self._pre_serialization_funcs[core_attr_name]
            elem_of_serializable_rep = \
                pre_serialization_func(core_attr)
            serializable_rep[core_attr_name] = \
                elem_of_serializable_rep

        return serializable_rep



    def dumps(self):
        r"""Serialize instance.
        
        Returns
        -------
        serialized_rep : `dict`
            A serialized representation of an instance.

        """
        serializable_rep = self.pre_serialize()
        serialized_rep = json.dumps(serializable_rep)

        return serialized_rep



    def dump(self, filename=_default_filename, overwrite=_default_overwrite):
        r"""Serialize instance and save the result in a JSON file.

        Parameters
        ----------
        filename : `str`, optional
            The relative or absolute path to the JSON file in which to store the
            serialized representation of an instance.
        overwrite : `bool`, optional
            If ``overwrite`` is set to ``False`` and a file exists at the path
            ``filename``, then the serialized instance is not written to that
            file and an exception is raised. Otherwise, the serialized instance
            will be written to that file barring no other issues occur.

        Returns
        -------

        """
        params = {"overwrite": overwrite}
        overwrite = _check_and_convert_overwrite(params)
        
        kwargs = {"obj": filename, "obj_name": "filename"}
        filename = czekitout.convert.to_str_from_str_like(**kwargs)
        if pathlib.Path(filename).is_file():
            if not overwrite:
                raise IOError(_pre_serializable_err_msg_8.format(filename))

        serializable_rep = self.pre_serialize()

        try:
            with open(filename, "w", encoding="utf-8") as file_obj:
                json.dump(serializable_rep,
                          file_obj,
                          ensure_ascii=False,
                          indent=4)
        except:
            pathlib.Path(filename).unlink(missing_ok=True)
            raise IOError(_pre_serializable_err_msg_9.format(filename))
            
        return None



    @classmethod
    def loads(cls,
              serialized_rep=\
              _default_serialized_rep,
              skip_validation_and_conversion=\
              _default_skip_validation_and_conversion):
        r"""Construct an instance from a serialized representation.

        Users can generate serialized representations using the method
        :meth:`~fancytypes.PreSerializable.dumps`.

        Parameters
        ----------
        serialized_rep : `str` | `bytes` | `bytearray`, optional
            The serialized representation.

            ``serialized_rep`` is expected to be such that
            ``json.loads(serialized_rep)`` does not raise an exception.

            Let ``serializable_rep=json.loads(serialized_rep)``. 

            Let ``validation_and_conversion_funcs`` and
            ``de_pre_serialization_funcs`` denote the attributes
            :attr:`~fancytypes.Checkable.validation_and_conversion_funcs`
            :attr:`~fancytypes.PreSerializable.de_pre_serialization_funcs`
            respectively, both of which being `dict` objects as well.

            ``serialized_rep`` is also expected to be such that
            ``de_pre_serialization_funcs[key](serializable_rep[key])`` does not
            raise an exception for each `dict` key ``key`` in
            ``de_pre_serialization_funcs``.

            Let ``core_attrs_candidate`` be a `dict` object that has the same
            keys as ``serializable_rep``, where for each `dict` key ``key`` in
            ``de_pre_serialization_funcs``, ``core_attrs_candidate[key]`` is set
            to de_pre_serialization_funcs[key](serializable_rep[key])``.

            ``serialized_rep`` is also expected to be such that
            ``validation_and_conversion_funcs[key](core_attrs_candidate)`` does
<<<<<<< HEAD
            not raising an exception for each `dict` key ``key`` in
            ``validation_and_conversion_funcs``.
=======
            not raise an exception for each `dict` key ``key`` in
            ``serializable_rep``.
>>>>>>> 506a1c3c
        skip_validation_and_conversion : `bool`, optional
            Let ``core_attrs`` denote the attribute
            :attr:`~fancytypes.Checkable.core_attrs`, which is a `dict` object.

            If ``skip_validation_and_conversion`` is set to ``False``, then for
            each key ``key`` in ``core_attrs_candidate``, ``core_attrs[key]`` is
            set to ``validation_and_conversion_funcs[key]
            (core_attrs_candidate)``, with ``validation_and_conversion_funcs``
            and ``core_attrs_candidate_1`` being introduced in the above
            description of ``serialized_rep``.

            Otherwise, if ``skip_validation_and_conversion`` is set to ``True``,
            then ``core_attrs`` is set to ``core_attrs_candidate.copy()``. This
            option is desired primarily when the user wants to avoid potentially
            expensive deep copies and/or conversions of the `dict` values of
            ``core_attrs_candidate``, as it is guaranteed that no copies or
            conversions are made in this case.

        Returns
        -------
        instance_of_current_cls : Current class
            An instance constructed from the serialized representation.

        """
        kwargs = {"obj": serialized_rep,
                  "obj_name": "serialized_rep",
                  "accepted_types": (str, bytes, bytearray)}
        czekitout.check.if_instance_of_any_accepted_types(**kwargs)
        
        try:
            serializable_rep = json.loads(serialized_rep)
        except:
            raise ValueError(_pre_serializable_err_msg_10)

        kwargs = {"serializable_rep": \
                  serializable_rep,
                  "skip_validation_and_conversion": \
                  skip_validation_and_conversion}
        instance_of_current_cls = cls.de_pre_serialize(**kwargs)
                
        return instance_of_current_cls



    @classmethod
    def load(cls,
             filename=\
             _default_filename,
             skip_validation_and_conversion=\
             _default_skip_validation_and_conversion):
        r"""Construct an instance from a serialized representation that is 
        stored in a JSON file.

        Users can save serialized representations to JSON files using the method
        :meth:`fancytypes.PreSerializable.dump`.

        Parameters
        ----------
        filename : `str`, optional
            The relative or absolute path to the JSON file that is storing the
            serialized representation of an instance.

            ``filename`` is expected to be such that ``json.load(open(filename,
            "r"))`` does not raise an exception.

            Let ``serializable_rep=json.load(open(filename, "r"))``.

            Let ``validation_and_conversion_funcs`` and
            ``de_pre_serialization_funcs`` denote the attributes
            :attr:`~fancytypes.Checkable.validation_and_conversion_funcs`
            :attr:`~fancytypes.PreSerializable.de_pre_serialization_funcs`
            respectively, both of which being `dict` objects as well.

            ``filename`` is also expected to be such that
            ``de_pre_serialization_funcs[key](serializable_rep[key])`` does not
            raise an exception for each `dict` key ``key`` in
            ``de_pre_serialization_funcs``.

            Let ``core_attrs_candidate`` be a `dict` object that has the same
            keys as ``de_pre_serialization_funcs``, where for each `dict` key
            ``key`` in ``serializable_rep``, ``core_attrs_candidate[key]`` is
            set to de_pre_serialization_funcs[key](serializable_rep[key])``.

            ``filename`` is also expected to be such that
            ``validation_and_conversion_funcs[key](core_attrs_candidate)`` does
<<<<<<< HEAD
            not raising an exception for each `dict` key ``key`` in
            ``validation_and_conversion_funcs``.
=======
            not raise an exception for each `dict` key ``key`` in
            ``serializable_rep``.
>>>>>>> 506a1c3c
        skip_validation_and_conversion : `bool`, optional
            Let ``core_attrs`` denote the attribute
            :attr:`~fancytypes.Checkable.core_attrs`, which is a `dict` object.

            Let ``core_attrs_candidate`` be as defined in the above description
            of ``filename``.

            If ``skip_validation_and_conversion`` is set to ``False``, then for
            each key ``key`` in ``core_attrs_candidate``, ``core_attrs[key]`` is
            set to ``validation_and_conversion_funcs[key]
            (core_attrs_candidate)``, , with ``validation_and_conversion_funcs``
            and ``core_attrs_candidate`` being introduced in the above
            description of ``filename``.

            Otherwise, if ``skip_validation_and_conversion`` is set to ``True``,
            then ``core_attrs`` is set to ``core_attrs_candidate.copy()``. This
            option is desired primarily when the user wants to avoid potentially
            expensive deep copies and/or conversions of the `dict` values of
            ``core_attrs_candidate``, as it is guaranteed that no copies or
            conversions are made in this case.

        Returns
        -------
        instance_of_current_cls : Current class
            An instance constructed from the serialized representation
            stored in the JSON file.

        """
        kwargs = {"obj": filename, "obj_name": "filename"}
        filename = czekitout.convert.to_str_from_str_like(**kwargs)
        
        try:
            with open(filename, "r") as file_obj:
                serializable_rep = json.load(file_obj)
        except:
            raise IOError(_pre_serializable_err_msg_11.format(filename))

        kwargs = {"serializable_rep": \
                  serializable_rep,
                  "skip_validation_and_conversion": \
                  skip_validation_and_conversion}
        instance_of_current_cls = cls.de_pre_serialize(**kwargs)
                
        return instance_of_current_cls



class PreSerializableAndUpdatable(PreSerializable, Updatable):
    r"""A type that is pre-serializable, that can be constructed from a 
    serializable representation, that can perform user-defined validations 
    and conversions of a set of parameters upon construction, and that has an
    updatable subset of attributes.

    We define pre-serialization as the process of converting an object into a
    form that can be subsequently serialized into a JSON format. We refer to
    objects resulting from pre-serialization as serializable objects.

    We define de-pre-serialization as the process of converting a serializable
    object into an instance of the current class, i.e. de-pre-serialization is
    the reverse process of pre-serialization.

    One cannot construct an instance of the class
    :class:`fancytypes.PreSerializableAndUpdatable` without raising an
    exception. In order to make use of this class, one must create a subclass
    that inherits from :class:`fancytypes.PreSerializableAndUpdatable` and then
    override the class methods
    :class:`~fancytypes.Checkable.get_validation_and_conversion_funcs`,
    :class:`~fancytypes.PreSerializable.pre_serialization_funcs`, and
    :class:`~fancytypes.PreSerializable.de_pre_serialization_funcs` in ways that
    are consistent with the respective descriptions of the methods.

    Parameters
    ----------
    skip_validation_and_conversion : `bool`, optional
        Let ``validation_and_conversion_funcs`` and ``core_attrs`` denote the
        attributes :attr:`~fancytypes.Checkable.validation_and_conversion_funcs`
        and :attr:`~fancytypes.Checkable.core_attrs` respectively, both of which
        being `dict` objects.

        Let ``params_to_be_mapped_to_core_attrs`` denote the `dict`
        representation of the constructor parameters excluding the parameters
        ``skip_validation_and_conversion`` and ``skip_cls_tests``, where each
        `dict` key ``key`` is a different constructor parameter name, excluding
        the names ``"skip_validation_and_conversion"`` and ``"skip_cls_tests"``,
        and ``params_to_be_mapped_to_core_attrs[key]`` would yield the value of
        the constructor parameter with the name given by ``key``.

        If ``skip_validation_and_conversion`` is set to ``False``, then for each
        key ``key`` in ``params_to_be_mapped_to_core_attrs``,
        ``core_attrs[key]`` is set to ``validation_and_conversion_funcs[key]
        (params_to_be_mapped_to_core_attrs)``.

        Otherwise, if ``skip_validation_and_conversion`` is set to ``True``,
        then ``core_attrs`` is set to
        ``params_to_be_mapped_to_core_attrs.copy()``. This option is desired
        primarily when the user wants to avoid potentially expensive deep copies
        and/or conversions of the `dict` values of
        ``params_to_be_mapped_to_core_attrs``, as it is guaranteed that no
        copies or conversions are made in this case.  
    skip_cls_test : `bool`, optional
        If ``skip_cls_test`` is set to ``False``, then upon construction, tests
        will be performed to check whether the class was properly
        defined. If any of the tests fail, an exception will be raised.

        Otherwise, if ``skip_cls_test`` is set to ``True``, these tests will be
        skipped. 

        One should only skip the tests if they are sure that the class is
        properly defined. Skipping the tests will yield some improvement in
        performance.
    **kwargs 
        The remaining constructor parameters.

    """
    def __init__(self,
                 skip_validation_and_conversion=\
                 _default_skip_validation_and_conversion,
                 skip_cls_tests=\
                 _default_skip_cls_tests,
                 **kwargs):
        PreSerializable.__init__(self,
                                 skip_validation_and_conversion,
                                 skip_cls_tests,
                                 **kwargs)
        
        return None



def _check_and_convert_namespace_as_dict(params):
    current_func_name = inspect.stack()[0][3]
    obj_name = current_func_name.split("_check_and_convert_")[-1]
    kwargs = {"obj": params[obj_name], "obj_name": obj_name}
    namespace_as_dict = czekitout.convert.to_dict(**kwargs)

    return namespace_as_dict



def _check_and_convert_ctor_param_names(params):
    current_func_name = inspect.stack()[0][3]
    obj_name = current_func_name.split("_check_and_convert_")[-1]
    kwargs = {"obj": params[obj_name], "obj_name": obj_name}
    ctor_param_names = czekitout.convert.to_tuple_of_strs(**kwargs)

    return ctor_param_names



def _return_subset_of_funcs_from_given_namespace(namespace_as_dict,
                                                 func_name_prefix,
                                                 ctor_param_names):
    params = locals()
    namespace_as_dict = _check_and_convert_namespace_as_dict(params)
    ctor_param_names = _check_and_convert_ctor_param_names(params)

    subset_of_funcs = dict()
    for ctor_param_name in ctor_param_names:
        func_name = func_name_prefix + ctor_param_name
        
        if func_name not in namespace_as_dict:
            current_func_name = inspect.stack()[0][3]
            unformatted_err_msg = globals()[current_func_name+"_err_msg_1"]
            err_msg = unformatted_err_msg.format(func_name)
            raise KeyError(err_msg)
        
        subset_of_funcs[ctor_param_name] = namespace_as_dict[func_name]

        kwargs = {"obj": subset_of_funcs[ctor_param_name],
                  "obj_name": func_name}
        czekitout.check.if_callable(**kwargs)

    return subset_of_funcs



def return_validation_and_conversion_funcs(namespace_as_dict, ctor_param_names):
    r"""Get a set of callables that are assumed to be validation and conversion
    functions, from a given namespace, according to a given set of construction 
    parameter names.

    For a discussion on validation and conversion functions, see the
    documentation for
    :attr:`fancytypes.Checkable.validation_and_conversion_funcs` for a
    description.

    Parameters
    ----------
    namespace_as_dict : `dict`
        A `dict` representation of the namespace from which to get the 
        callables. An example of such a `dict` representation is the output of
        ``globals()``, which returns a `dict` representation of the namespace of
        the module in which ``globals`` is called.
    ctor_param_names : `array_like` (`str`, ndim=1)
        The construction parameter names of interest.

    Returns
    -------
    validation_and_conversion_funcs : `dict`
        A `dict` object storing the callables that are assumed to be validation
        and conversion functions. The keys of
        ``validation_and_conversion_funcs`` are the strings stored in
        ``ctor_param_names``. For each string ``ctor_param_name`` in
        ``ctor_param_names``,
        ``validation_and_conversion_funcs[ctor_param_name]`` is set to
        ``namespace_as_dict["_check_and_convert_"+ctor_param_name]``.

    """
    kwargs = locals()
    kwargs["func_name_prefix"] = "_check_and_convert_"
    subset_of_funcs = _return_subset_of_funcs_from_given_namespace(**kwargs)
    validation_and_conversion_funcs = subset_of_funcs

    return validation_and_conversion_funcs



def return_pre_serialization_funcs(namespace_as_dict, ctor_param_names):
    r"""Get a set of callables that are assumed to be pre-serialization
    functions, from a given namespace, according to a given set of construction 
    parameter names.

    For a discussion on pre-serialization functions, see the documentation for
    :attr:`fancytypes.PreSerializable.pre_serialization_funcs` for a
    description.

    Parameters
    ----------
    namespace_as_dict : `dict`
        A `dict` representation of the namespace from which to get the 
        callables. An example of such a `dict` representation is the output of
        ``globals()``, which returns a `dict` representation of the namespace of
        the module in which ``globals`` is called.
    ctor_param_names : `array_like` (`str`, ndim=1)
        The construction parameter names of interest.

    Returns
    -------
    pre_serialization_funcs : `dict`
        A `dict` object storing the callables that are assumed to be
        pre-serialization functions. The keys of ``pre_serialization_funcs`` are
        the strings stored in ``ctor_param_names``. For each string
        ``ctor_param_name`` in ``ctor_param_names``,
        ``pre_serialization_funcs[ctor_param_name]`` is set to
        ``namespace_as_dict["_pre_serialize_"+ctor_param_name]``.

    """
    kwargs = locals()
    kwargs["func_name_prefix"] = "_pre_serialize_"
    subset_of_funcs = _return_subset_of_funcs_from_given_namespace(**kwargs)
    pre_serialization_funcs = subset_of_funcs

    return pre_serialization_funcs



def return_de_pre_serialization_funcs(namespace_as_dict, ctor_param_names):
    r"""Get a set of callables that are assumed to be de-pre-serialization
    functions, from a given namespace, according to a given set of construction 
    parameter names.

    For a discussion on de-pre-serialization functions, see the documentation
    for :attr:`fancytypes.PreSerializable.de_pre_serialization_funcs` for a
    description.

    Parameters
    ----------
    namespace_as_dict : `dict`
        A `dict` representation of the namespace from which to get the 
        callables. An example of such a `dict` representation is the output of
        ``globals()``, which returns a `dict` representation of the namespace of
        the module in which ``globals`` is called.
    ctor_param_names : `array_like` (`str`, ndim=1)
        The construction parameter names of interest.

    Returns
    -------
    de_pre_serialization_funcs : `dict`
        A `dict` object storing the callables that are assumed to be
        de-pre-serialization functions. The keys of
        ``de_pre_serialization_funcs`` are the strings stored in
        ``ctor_param_names``. For each string ``ctor_param_name`` in
        ``ctor_param_names``, ``de_pre_serialization_funcs[ctor_param_name]`` is
        set to ``namespace_as_dict["_de_pre_serialize_"+ctor_param_name]``.

    """
    kwargs = locals()
    kwargs["func_name_prefix"] = "_de_pre_serialize_"
    subset_of_funcs = _return_subset_of_funcs_from_given_namespace(**kwargs)
    de_pre_serialization_funcs = subset_of_funcs

    return de_pre_serialization_funcs



###########################
## Define error messages ##
###########################

_check_and_convert_validation_and_conversion_funcs_err_msg_1 = \
    ("The object ``validation_and_conversion_funcs`` must be a dictionary with "
     "values set to only callable objects.")

_check_and_convert_core_attrs_candidate_err_msg_1 = \
    ("The object ``{}`` needs to have a key set that is a subset of that of "
     "the object ``validation_and_conversion_funcs``: the object ``{}`` "
     "possesses the key ``'{}'`` which is not in the object "
     "``validation_and_conversion_funcs``.")

_checkable_err_msg_1 = \
    ("The class method ``get_validation_and_conversion_funcs`` has not been "
     "implemented.")

_preliminary_check_of_pre_serialization_funcs_err_msg_1 = \
    ("The objects ``pre_serialization_funcs`` and "
     "``validation_and_conversion_funcs`` must have matching key sets.")
_preliminary_check_of_pre_serialization_funcs_err_msg_2 = \
    ("The objects ``pre_serialization_funcs`` must be a dictionary with values "
     "set to only callable objects.")

_preliminary_check_of_de_pre_serialization_funcs_err_msg_1 = \
    ("The objects ``de_pre_serialization_funcs`` and "
     "``validation_and_conversion_funcs`` must have matching key sets.")
_preliminary_check_of_de_pre_serialization_funcs_err_msg_2 = \
    ("The objects ``de_pre_serialization_funcs`` must be a dictionary with "
     "values set to only callable objects.")

_pre_serializable_err_msg_1 = \
    ("An error occurred in testing the instance method ``pre_serialize``: see "
     "the remaining traceback for details.")
_pre_serializable_err_msg_2 = \
    ("An error occurred in testing part of the de-pre-serialization process of "
     "the class: see the remaining traceback for details.")
_pre_serializable_err_msg_3 = \
    ("The class method ``get_pre_serialization_funcs`` has not been "
     "implemented.")
_pre_serializable_err_msg_4 = \
    ("The class method ``get_de_pre_serialization_funcs`` has not been "
     "implemented.")
_pre_serializable_err_msg_5 = \
    _check_and_convert_core_attrs_candidate_err_msg_1
_pre_serializable_err_msg_6 = \
    ("An error occurred in attempting to de-pre-serialize the object "
     "``serializable_rep``.")
_pre_serializable_err_msg_7 = \
    ("Failed to perform de-pre-serialization: see the remaining traceback for "
     "details.")
_pre_serializable_err_msg_8 = \
    ("Cannot save the serialized representation to a file at the path ``'{}'`` "
     "because a file already exists there and the object ``overwrite`` was set "
     "to ``False``, which prohibits overwriting the original file.")
_pre_serializable_err_msg_9 = \
    ("An error occurred in trying to save the serialized representation to the "
     "file at the path ``'{}'``: see the traceback for details.")
_pre_serializable_err_msg_10 = \
    ("The object ``serialized_rep`` must be a valid JSON document.")
_pre_serializable_err_msg_11 = \
    ("The filename ``'{}'`` is invalid: see the traceback for details.")

_return_subset_of_funcs_from_given_namespace_err_msg_1 = \
    ("The object ``namespace_as_dict`` is missing the key ``'{}'``.")<|MERGE_RESOLUTION|>--- conflicted
+++ resolved
@@ -1061,13 +1061,8 @@
 
             ``serialized_rep`` is also expected to be such that
             ``validation_and_conversion_funcs[key](core_attrs_candidate)`` does
-<<<<<<< HEAD
-            not raising an exception for each `dict` key ``key`` in
-            ``validation_and_conversion_funcs``.
-=======
             not raise an exception for each `dict` key ``key`` in
             ``serializable_rep``.
->>>>>>> 506a1c3c
         skip_validation_and_conversion : `bool`, optional
             Let ``core_attrs`` denote the attribute
             :attr:`~fancytypes.Checkable.core_attrs`, which is a `dict` object.
@@ -1153,13 +1148,8 @@
 
             ``filename`` is also expected to be such that
             ``validation_and_conversion_funcs[key](core_attrs_candidate)`` does
-<<<<<<< HEAD
-            not raising an exception for each `dict` key ``key`` in
-            ``validation_and_conversion_funcs``.
-=======
             not raise an exception for each `dict` key ``key`` in
             ``serializable_rep``.
->>>>>>> 506a1c3c
         skip_validation_and_conversion : `bool`, optional
             Let ``core_attrs`` denote the attribute
             :attr:`~fancytypes.Checkable.core_attrs`, which is a `dict` object.
